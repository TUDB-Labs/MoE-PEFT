from mlora.modelargs import LLMModelArgs, LLMModelOutput, MultiLoraBatchData
from mlora.modelargs import Masks, LoraConfig, MixConfig, lora_config_factory
from mlora.checkpoint import CheckpointRecomputeFunction
from mlora.model import LLMOutput, LLMModel
from mlora.feed_forward import FeedForward
from mlora.lora_liner import Linear
from mlora.generate import GenerateConfig
from mlora.mix_lora import router_loss_factory
from mlora.tasks import SequenceClassificationTask, task_dict

import torch
import torch.nn.functional as F
import torch.utils.checkpoint
import xformers.ops
import xformers.ops.fmha.attn_bias
from typing import List, Dict, Tuple, Optional
from huggingface_hub import snapshot_download
from transformers import BitsAndBytesConfig
from transformers import AutoModelForCausalLM
from collections import OrderedDict
import logging
import json
import math
import os


# input_tokens shape is: batch_size * seq_len
#   default: upper triangular matrix like below, i.e. diagonal = 1
#            0 -inf -inf
#            0    0 -inf
#            0    0    0
# additional_mask: batch_size * seq_len
#   default: is None the matrix like default, if set true, the mask metric will be -inf
#   example: [[True, False, False]]
#           -inf -inf -inf
#           -inf    0 -inf
#           -inf    0    0
def precompute_mask(input_tokens: torch.Tensor,
                    n_heads: int,
                    device: str,
                    additional_mask: List[Masks] = None,
                    diagonal: int = 1,
                    dtype: torch.dtype = torch.float32) -> torch.Tensor:
    batch_size, seq_len = input_tokens.shape

    TORCH_MIN_VALUE = torch.finfo(torch.float32).min
    mask = torch.full((batch_size, n_heads, seq_len, seq_len),
                      TORCH_MIN_VALUE, device=device, dtype=torch.float32)
    mask = torch.triu(mask, diagonal=diagonal)

    if additional_mask is not None:
        masks_metric = torch.tensor(
            additional_mask, dtype=torch.bool, device=device)
        masks_metric = masks_metric.view(batch_size, 1, 1, seq_len)
        masks_metric = masks_metric.expand(-1, n_heads, seq_len, -1)
        mask = torch.masked_fill(mask, masks_metric, TORCH_MIN_VALUE)

    mask.requires_grad_(False)

    return mask.to(device=device, dtype=dtype)


def precompute_rope_angle(dim: int, seq_len: int,
                          theta: float = 10000.0,
                          device: str = None) -> Tuple[torch.Tensor, torch.Tensor]:
    inv_freq = 1.0 / \
        (theta ** (torch.arange(0, dim, 2, dtype=torch.int64).float().to(device) / dim))
    t = torch.arange(seq_len, device=device,
                     dtype=torch.int64).to(inv_freq.dtype)
    freqs = torch.outer(t, inv_freq)
    emb = torch.cat((freqs, freqs), dim=-1)
    emb.requires_grad_(False)

    # cos(angle), sin(angle)
    return (emb.cos(), emb.sin())


def rotate_half(x):
    x1 = x[..., : x.shape[-1] // 2]
    x2 = x[..., x.shape[-1] // 2:]
    return torch.cat((-x2, x1), dim=-1)


def repeat_kv(hidden_states: torch.Tensor, n_rep: int) -> torch.Tensor:
    batch, num_key_value_heads, slen, head_dim = hidden_states.shape
    if n_rep == 1:
        return hidden_states
    hidden_states = hidden_states[:, :, None, :, :].expand(
        batch, num_key_value_heads, n_rep, slen, head_dim)
    return hidden_states.reshape(batch, num_key_value_heads * n_rep, slen, head_dim)


def apply_rotary_emb(xq: torch.Tensor, xk: torch.Tensor,
                     cos: torch.Tensor, sin: torch.Tensor) -> Tuple[torch.Tensor, torch.Tensor]:
    q_embed = (xq * cos) + (rotate_half(xq) * sin)
    k_embed = (xk * cos) + (rotate_half(xk) * sin)
    return q_embed, k_embed


class RMSNorm(torch.nn.Module):
    def __init__(self, weight: torch.Tensor, eps: float = 1e-6):
        super().__init__()
        self.norm_eps_ = eps
        self.weight_ = weight

    def forward(self, data: torch.Tensor) -> torch.Tensor:
        input_dtype = data.dtype
        v = data.to(torch.float32).pow(2).mean(-1, keepdim=True)
        data = data * torch.rsqrt(v + self.norm_eps_)

        return (self.weight_ * data).to(input_dtype)


class Embedding(torch.nn.Module):
    def __init__(self, embedding: torch.Tensor, pad_token: int):
        super().__init__()
        self.token_embedding_: torch.Tensor = embedding
        self.padding_idx_: int = pad_token

    def forward(self, tokens: torch.Tensor) -> torch.Tensor:
        data = F.embedding(tokens, self.token_embedding_,
                           padding_idx=self.padding_idx_)
        return data


class CasualOutputLayer(LLMOutput):
    def __init__(self, vocab_size: int, weight: torch.nn.Linear):
        super().__init__()
        self.vocab_size_: int = vocab_size
        self.lm_head_: torch.nn.Linear = weight

    def forward(self, data: torch.Tensor) -> torch.Tensor:
        return self.lm_head_(data).float()

    def loss(self,
             input_ids: torch.Tensor,
             output_logits: torch.Tensor,
             labels: List[List[int]]) -> torch.Tensor:
        labels = torch.tensor(labels, dtype=torch.long,
                              device=output_logits.device)
        loss_fn = torch.nn.CrossEntropyLoss()
        return loss_fn(output_logits[..., :-1, :].contiguous().view(-1, self.vocab_size_),
                       labels[..., 1:].contiguous().view(-1))


class ClassificationOutputLayer(LLMOutput):
    def __init__(self,
                 task_type: str,
                 num_labels: int,
                 label_dtype: torch.dtype,
                 hidden_size: int,
                 pad_token_id: int,
                 device: str,
                 weight: Optional[torch.Tensor]):
        super().__init__()
        self.label_dtype_ = label_dtype
        self.num_labels_ = num_labels
        self.task_type_ = task_type
        self.pad_id_ = pad_token_id
        self.score_ = torch.nn.Linear(
            hidden_size, self.num_labels_, bias=False, dtype=torch.float32, device=device)
        if weight is None:
            torch.nn.init.kaiming_normal_(
                self.score_.weight, a=math.sqrt(5))
        else:
            with torch.no_grad():
                self.score_.weight.copy_(weight["classifier"])

    def state_dict(self):
        return {"classifier": self.score_.weight}

    def forward(self, data: torch.Tensor) -> torch.Tensor:
        return self.score_(data.to(torch.float32))

    def loss(self,
             input_ids: torch.Tensor,
             output_logits: torch.Tensor,
             labels: List[List[int]]) -> torch.Tensor:
        labels = torch.tensor(
            labels, dtype=self.label_dtype_, device=output_logits.device)
        batch_size = input_ids.shape[0]
        sequence_lengths = (torch.eq(
            input_ids, self.pad_id_).int().argmax(-1) - 1).to(output_logits.device)
        pooled_logits = output_logits[torch.arange(
            batch_size, device=output_logits.device), sequence_lengths]
        if self.task_type_ == "single_label_classification":
            loss_fn = torch.nn.CrossEntropyLoss()
            return loss_fn(pooled_logits.view(-1, self.num_labels_), labels.view(-1))
        elif self.task_type_ == "multi_label_classification":
            loss_fn = torch.nn.BCEWithLogitsLoss()
            return loss_fn(pooled_logits, labels)
        else:
            raise ValueError(f"unknown task type {self.task_type_}")


class OutputLayer(torch.nn.Module):
    def __init__(self):
        super().__init__()
        self.layers_: torch.ModuleDict = {}

    def forward(self, data: torch.Tensor,
                input_args: MultiLoraBatchData) -> List[LLMModelOutput]:
        outputs = []
        for lora_config in input_args.lora_batch_data_config_:
            adapter_name = lora_config.adapter_name_
            start_idx = lora_config.batch_start_idx_
            end_idx = lora_config.batch_end_idx_

            assert adapter_name != "" and adapter_name in self.layers_
            layer = self.layers_[adapter_name]
            outputs.append(LLMModelOutput(adapter_name=adapter_name,
                                          logits=layer.forward(
                                              data[start_idx:end_idx]),
                                          loss_fn_=layer.loss))

        return outputs


class Transformer(torch.nn.Module):
    def __init__(self, layer_id: int, args: LLMModelArgs):
        super().__init__()
        # attention
        self.wq_: Linear = None  # dim * dim
        self.wk_: Linear = None  # dim * dim
        self.wv_: Linear = None  # dim * dim
        self.wo_: Linear = None  # dim * dim
        # feed forward
        self.ffn_: FeedForward = None
        # norm
        self.attention_norm_: RMSNorm = None  # dim
        self.ffn_norm_: RMSNorm = None  # dim
        # cos and sin
        self.cos_, self.sin_ = precompute_rope_angle(
            args.dim_ // args.n_heads_, args.max_seq_len_, args.rope_theta_, args.device_)
        # other arg
        self.layer_id_ = layer_id
        self.norm_eps_ = args.norm_eps_
        self.n_heads_ = args.n_heads_
        self.n_kv_heads_ = args.n_kv_heads_
        self.n_rep_ = self.n_heads_ // self.n_kv_heads_
        self.head_dim_ = args.dim_ // args.n_heads_
        self.dtype_ = args.dtype_

    def init_lora_layer_weight(self, config: LoraConfig, weight: Optional[Dict[str, torch.Tensor]]):
        adapter_name = config.adapter_name_
        target = config.target_modules_
        linear_layer_list = [self.wk_, self.wq_, self.wv_,
                             self.wo_, self.ffn_.w1_, self.ffn_.w2_, self.ffn_.w3_]
        linear_layer_name_list = [
            "k_proj", "q_proj", "v_proj", "o_proj", "w1_proj", "w2_proj", "w3_proj"]

        if isinstance(config, MixConfig):
            # Inject LoRA configs into FFN layer
            gate_layer_name = f"mixlora.layers.{self.layer_id_}.gate.weight"
            self.ffn_.init_moe_weight(in_features=self.n_heads_ * self.head_dim_,
                                      config=config,
                                      gate=weight if weight is None else weight[gate_layer_name])

            moe_layer_name_list = ["w1_proj", "w2_proj", "w3_proj"]
            init_moe = True
        else:
            moe_layer_name_list = []
            init_moe = False

        for idx, layer_name in enumerate(linear_layer_name_list):
            if layer_name in target and target[layer_name]:
                if init_moe and layer_name in moe_layer_name_list:
                    for expert_idx in range(config.num_experts_):
                        lora_a = None
                        lora_b = None
                        if weight is not None:
                            lora_a_name = f"mixlora.layers.{self.layer_id_}.experts.{expert_idx}.{layer_name}.lora_A.weight"
                            lora_b_name = f"mixlora.layers.{self.layer_id_}.experts.{expert_idx}.{layer_name}.lora_B.weight"
                            if lora_a_name not in weight:
                                raise f"can not found the layer {lora_a_name} in model"
                            if lora_b_name not in weight:
                                raise f"can not found the layer {lora_b_name} in model"
                            lora_a = weight[lora_a_name]
                            lora_b = weight[lora_b_name]

                        linear_layer_list[idx].init_lora_weight(
                            LoraConfig(adapter_name_=f"moe.{adapter_name}.experts.{expert_idx}",
                                       device_=config.device_,
                                       use_dora_=config.expert_use_dora_,
                                       lora_r_=config.expert_r_,
                                       lora_alpha_=config.expert_alpha_,
                                       lora_dropout_=config.expert_dropout_), (lora_a, lora_b))
                else:
                    lora_a = None
                    lora_b = None
                    if weight is not None:
                        name_prefix = "mixlora.layers" if init_moe else "base_model.model.model.layers"
                        lora_a_name = f"{name_prefix}.{self.layer_id_}.self_attn.{layer_name}.lora_A.weight"
                        lora_b_name = f"{name_prefix}.{self.layer_id_}.self_attn.{layer_name}.lora_B.weight"

                        if lora_a_name not in weight:
                            raise f"can not found the layer {lora_a_name} in model"
                        if lora_b_name not in weight:
                            raise f"can not found the layer {lora_b_name} in model"
                        lora_a = weight[lora_a_name]
                        lora_b = weight[lora_b_name]

                    linear_layer_list[idx].init_lora_weight(
                        config, (lora_a, lora_b))

    # @torch.compile
    def forward(self,
                data: torch.Tensor,
                input_args: MultiLoraBatchData,
                mask: torch.Tensor,
                router_logits: List[List] = None):
        batch_size, max_seq_len, _ = data.shape

        attention_norm_data = self.attention_norm_.forward(data)

        xq = self.wq_.forward(attention_norm_data, input_args)
        xk = self.wk_.forward(attention_norm_data, input_args)
        xv = self.wv_.forward(attention_norm_data, input_args)

        # conver shape to multi head
        xq = xq.view(batch_size, max_seq_len, self.n_heads_,
                     self.head_dim_).transpose(1, 2)
        xk = xk.view(batch_size, max_seq_len, self.n_kv_heads_,
                     self.head_dim_).transpose(1, 2)
        xv = xv.view(batch_size, max_seq_len, self.n_kv_heads_,
                     self.head_dim_).transpose(1, 2)

        # apply rotary embedding
        assert xq.dtype == xk.dtype
        cos = self.cos_[:max_seq_len].to(xq.dtype)
        sin = self.sin_[:max_seq_len].to(xq.dtype)
        xq, xk = apply_rotary_emb(xq, xk, cos, sin)

        # for llama2 need to repeat the heads
        # before dim: batch_size, n_kv_head, seq_len, head_dim
        # after dim: batch_size, n_head, seq_len, head_dim
        xk = repeat_kv(xk, self.n_rep_)
        xv = repeat_kv(xv, self.n_rep_)

        if input_args.inference_mode_:
            attention_score = torch.matmul(
                xq, xk.transpose(2, 3)) / math.sqrt(self.head_dim_)
            if mask is not None:
                attention_score = attention_score + mask
            attention_score = F.softmax(
                attention_score.float(), dim=-1).to(xq.dtype)
            attention_score = torch.matmul(attention_score, xv)
            attention_score = attention_score.transpose(1, 2).contiguous()
        else:
            xq = xq.transpose(1, 2)
            xk = xk.transpose(1, 2)
            xv = xv.transpose(1, 2)
            attention_score = xformers.ops.memory_efficient_attention(
                xq, xk, xv, mask)

        attention_score = attention_score.reshape(batch_size, max_seq_len, -1)

        # get output attention score
        data = data + self.wo_.forward(attention_score, input_args)

        # feed forward fully connected
        ffn_norm_data = self.ffn_norm_.forward(data)
        data = data + \
            self.ffn_.forward(ffn_norm_data, input_args, router_logits)

        return data


class LlamaSequentialWrapper(torch.nn.Module):
    def __init__(self, module: torch.nn.Module):
        super().__init__()
        self.wrapper_module_ = module

    def name(self) -> str:
        return type(self.wrapper_module_).__name__

    def forward(self, input: Tuple) -> Tuple:
        module_name = self.name()

        if module_name == "Embedding":
            output = self.wrapper_module_.forward(input[0])
            if input[-1]:
                output = output.requires_grad_(True)
            return (output, ) + input[1:]
        elif module_name == "RMSNorm":
            output = self.wrapper_module_.forward(input[0])
            return (output, ) + input[1:]
        elif module_name == "OutputLayer":
            output = self.wrapper_module_.forward(*input[:2])
            return (output, ) + input[1:]
        elif module_name == "Transformer":
            if input[-1]:
                output = CheckpointRecomputeFunction.apply(
                    self.wrapper_module_.forward, *input[:-1])
            else:
                output = self.wrapper_module_.forward(*input[:-1])
            return (output, ) + input[1:]
        else:
            raise f"module invalid: {module_name}"


LlamaCompatibleModelTypes = ["mistral", "qwen2"]


class LlamaModel(LLMModel):
    def __init__(self, args: LLMModelArgs):
        self.name_or_path_ = args.name_or_path_
        # weight
        self.token_embedding_: Embedding = None

        self.layers_: List[Transformer] = []
        for layer_id in range(args.n_layers_):
            self.layers_.append(Transformer(layer_id, args))

        self.norm_: RMSNorm = None
        self.lm_head_ = torch.nn.Linear(
            args.dim_, args.vocab_size_, bias=False, device=args.device_, dtype=args.dtype_)
        self.output_: OutputLayer = OutputLayer()
        self.seq_module_: torch.nn.Sequential = None

        # configs
        self.norm_eps_ = args.norm_eps_
        self.device_ = args.device_
        self.n_heads_ = args.n_heads_
        self.n_kv_heads_ = args.n_kv_heads_
        self.vocab_size_ = args.vocab_size_
        self.pad_token_id_ = args.pad_token_id_
        self.max_seq_len_ = args.max_seq_len_
        self.dim_ = args.dim_
        self.dtype_ = args.dtype_

        # adapter configs
        self.adapter_configs_: Dict[str, LoraConfig] = {}

    # train model or inference model: output is probs
    def forward(self, input: MultiLoraBatchData,
                labels: List[List[int]] = None) -> List[LLMModelOutput]:
        tokens = torch.tensor(input.batch_tokens_,
                              dtype=torch.int64, device=self.device_)

        # prepare mask
        mask = precompute_mask(
            input_tokens=tokens,
            n_heads=1 if input.inference_mode_ else self.n_heads_,
            device=self.device_,
            additional_mask=input.attention_masks_,
            diagonal=input.inference_seq_pos_ + 1 if input.inference_mode_ else 1,
            dtype=self.dtype_)

        # routing data
        router_logits: List[List] = list(
            [] for _ in range(len(input.lora_batch_data_config_)))

        if input.inference_mode_:
            input.gradient_checkpoint_ = False

        data = (tokens, input, mask,
                router_logits, input.gradient_checkpoint_)

        for seq_layer in self.seq_module_:
            data = seq_layer.forward(data)

        output = data[0]
        assert isinstance(output, List)
        for idx, lora_config in enumerate(input.lora_batch_data_config_):
            output_data = output[idx]
            assert isinstance(output_data, LLMModelOutput)
            start_idx = lora_config.batch_start_idx_
            end_idx = lora_config.batch_end_idx_
            output_data.batch_start_idx_ = start_idx
            output_data.batch_end_idx_ = end_idx
            if labels is None:
                continue
            # compute loss when labels provided
            output_data.loss = output_data.loss_fn_(
                tokens[start_idx:end_idx], output_data.logits, labels[start_idx:end_idx])
            output_data.loss_fn_ = None
            if len(router_logits[idx]) == 0:
                continue
            # compute router loss when router logits is available
            loss_fn = router_loss_factory(
                self.adapter_configs_[output_data.adapter_name])
            output_data.aux_loss = loss_fn(router_logits[idx])

        return output

    def init_lora_layer_weight(self, config: LoraConfig, weight: Optional[Dict[str, torch.Tensor]]):
        self.adapter_configs_[config.adapter_name_] = config
        # init output layer
        if config.task_name_ in task_dict and isinstance(task_dict[config.task_name_], SequenceClassificationTask):
            output_layer = ClassificationOutputLayer(
                **task_dict[config.task_name_].init_kwargs(),
                hidden_size=self.dim_,
                pad_token_id=self.pad_token_id_,
                device=self.device_,
                weight=weight)
        else:
            output_layer = CasualOutputLayer(
                vocab_size=self.vocab_size_,
                weight=self.lm_head_)

        self.output_.layers_[config.adapter_name_] = output_layer
        if config.adapter_name_ == "default" and weight is None:
            return
        # init transformer layers
        for transformer_layer in self.layers_:
            transformer_layer.init_lora_layer_weight(config, weight)

    def from_pretrained(path: str,
                        device: str,
                        bits: int = None,
                        load_dtype: torch.dtype = torch.bfloat16,
                        compute_dtype: torch.dtype = torch.bfloat16,
                        double_quant: bool = True,
                        quant_type: str = 'nf4',
                        ) -> LLMModel:
        # load_dtype will change the precision of LLaMA pre-trained model
        # when loading with quantization (bits = 8 or bits = 4), load_dtype will only influence the actual computing precision
        if load_dtype not in [torch.bfloat16, torch.float16, torch.float32]:
            raise ValueError(f"unsupported load dtype {load_dtype}")

        if compute_dtype not in [torch.bfloat16, torch.float16, torch.float32]:
            raise ValueError(f"unsupported compute dtype {compute_dtype}")

        if load_dtype in [torch.bfloat16, torch.float16]:
            logging.info("Loading model with half precision.")

        # BFloat16 is only supported after Ampere GPUs
        if not torch.cuda.is_bf16_supported():
            if load_dtype == torch.bfloat16:
                logging.warning("bf16 is not available. deprecated to fp16.")
                load_dtype = torch.float16

            if compute_dtype == torch.bfloat16:
                logging.warning("bf16 is not available. deprecated to fp16.")
                compute_dtype = torch.float16

        if bits in [4, 8]:
            logging.info(f"Loading model with quantization, bits = {bits}.")
            llama_model = AutoModelForCausalLM.from_pretrained(
                path,
                device_map=device,
                quantization_config=BitsAndBytesConfig(
                    load_in_4bit=bits == 4,
                    load_in_8bit=bits == 8,
                    llm_int8_threshold=6.0,
                    llm_int8_has_fp16_weight=False,
                    bnb_4bit_compute_dtype=compute_dtype,
                    bnb_4bit_use_double_quant=double_quant,
                    bnb_4bit_quant_type=quant_type,
                ),
                torch_dtype=load_dtype)
        else:
            llama_model = AutoModelForCausalLM.from_pretrained(
                path,
                device_map=device,
                torch_dtype=load_dtype)

        if llama_model.config.model_type != "llama":
            if llama_model.config.model_type in LlamaCompatibleModelTypes:
                logging.info(
                    f"Loading {llama_model.config.model_type} model with llama compatible mode.")
            else:
                logging.warning(
                    f"Unsupported model type {llama_model.config.model_type}, loading with llama compatible mode.")

        llama_model.requires_grad_(False)

        llama_args = LLMModelArgs()
        llama_args.name_or_path_ = llama_model.config.name_or_path
        llama_args.dim_ = llama_model.config.hidden_size
        llama_args.n_heads_ = llama_model.config.num_attention_heads
        llama_args.n_kv_heads_ = llama_args.n_heads_ if not hasattr(
            llama_model.config, "num_key_value_heads") else llama_model.config.num_key_value_heads
        llama_args.n_layers_ = llama_model.config.num_hidden_layers
        llama_args.norm_eps_ = llama_model.config.rms_norm_eps
        llama_args.vocab_size_ = llama_model.config.vocab_size
        llama_args.max_seq_len_ = 4096 if not hasattr(
            llama_model.config, "max_sequence_length") else llama_model.config.max_sequence_length
        if hasattr(llama_model.config, "sliding_window") and llama_args.max_seq_len_ > llama_model.config.sliding_window:
            logging.warning(f"Shrink max sequence length {llama_args.max_seq_len_} to " +
                            f"window size {llama_model.config.sliding_window} of sliding window attention.")
            llama_args.max_seq_len_ = llama_model.config.sliding_window
        llama_args.pad_token_id_ = llama_model.config.pad_token_id
        llama_args.rope_theta_ = llama_model.config.rope_theta
        if llama_args.pad_token_id_ is None:
            llama_args.pad_token_id_ = -1
        llama_args.dtype_ = llama_model.dtype

        llama_args.device_ = device

        model = LlamaModel(llama_args)

        model.token_embedding_ = Embedding(
            llama_model.model.embed_tokens.weight, llama_args.pad_token_id_)

        model.norm_ = RMSNorm(llama_model.model.norm.weight, model.norm_eps_)

        with torch.no_grad():
            model.lm_head_.weight.copy_(llama_model.lm_head.weight)

        for idx, layer in enumerate(llama_model.model.layers):
            model.layers_[idx].wq_ = Linear(
                layer.self_attn.q_proj, device=device)
            model.layers_[idx].wk_ = Linear(
                layer.self_attn.k_proj, device=device)
            model.layers_[idx].wv_ = Linear(
                layer.self_attn.v_proj, device=device)
            model.layers_[idx].wo_ = Linear(
                layer.self_attn.o_proj, device=device)
            model.layers_[idx].ffn_ = FeedForward(
                w1=Linear(layer.mlp.gate_proj, device=device),
                w2=Linear(layer.mlp.down_proj, device=device),
                w3=Linear(layer.mlp.up_proj, device=device),
                device=device
            )
            model.layers_[idx].attention_norm_ = RMSNorm(
                layer.input_layernorm.weight, model.norm_eps_)
            model.layers_[idx].ffn_norm_ = RMSNorm(
                layer.post_attention_layernorm.weight, model.norm_eps_)

        # convert to sequential module for use
        model.seq_module_ = model.sequential_module()

        return model

    def get_train_paramas(self) -> Dict[str, List[torch.Tensor]]:
        train_paramas_lora_a = {}
        train_paramas_lora_b = {}
        train_paramas_aux = {}

        for name, layer in self.output_.layers_.items():
            train_paramas_lora_a[name] = []
            train_paramas_lora_b[name] = []
            train_paramas_aux[name] = list(layer.state_dict().values())

        for transformer_layer in self.layers_:
            for adapter_name, lora_config in self.adapter_configs_.items():
                if adapter_name in transformer_layer.ffn_.moes_:
                    train_paramas_aux[adapter_name].append(transformer_layer.ffn_.moes_[
                        adapter_name].gate_.weight)

                lora_layer_list = [transformer_layer.wq_.loras_, transformer_layer.wk_.loras_,
                                   transformer_layer.wv_.loras_, transformer_layer.wo_.loras_,
                                   transformer_layer.ffn_.w1_.loras_, transformer_layer.ffn_.w2_.loras_,
                                   transformer_layer.ffn_.w3_.loras_]

                for lora_layer in lora_layer_list:
                    if adapter_name in lora_layer:
<<<<<<< HEAD
                        train_paramas_lora_a[adapter_name].append(
                            lora_layer[adapter_name].lora_a_)
                        train_paramas_lora_a[adapter_name].append(
                            lora_layer[adapter_name].lora_b_)
=======
                        train_paramas[adapter_name].append(
                            lora_layer[adapter_name].lora_a_.weight)
                        train_paramas[adapter_name].append(
                            lora_layer[adapter_name].lora_b_.weight)
>>>>>>> 091ba932
                    elif adapter_name in transformer_layer.ffn_.moes_:
                        for expert_idx in range(lora_config.num_experts_):
                            lora_name = f"moe.{adapter_name}.experts.{expert_idx}"
                            if lora_name in lora_layer:
<<<<<<< HEAD
                                train_paramas_lora_a[adapter_name].append(
                                    lora_layer[lora_name].lora_a_)
                                train_paramas_lora_b[adapter_name].append(
                                    lora_layer[lora_name].lora_b_)
=======
                                train_paramas[adapter_name].append(
                                    lora_layer[lora_name].lora_a_.weight)
                                train_paramas[adapter_name].append(
                                    lora_layer[lora_name].lora_b_.weight)
>>>>>>> 091ba932

        return train_paramas_lora_a, train_paramas_lora_b, train_paramas_aux

    def get_generate_paramas(self) -> Dict[str, GenerateConfig]:
        generate_paramas = {}
        for adapter_name in self.adapter_configs_.keys():
            generate_paramas[adapter_name] = GenerateConfig(
                adapter_name_=adapter_name)
        return generate_paramas

    def get_lora_weight_dict(self, lora_name: str) -> Dict[str, torch.Tensor]:
        # return the lora weight and target_module's name
        lora_weight_dict = self.output_.layers_[lora_name].state_dict()
        for idx, transformer_layer in enumerate(self.layers_):
            if isinstance(self.adapter_configs_[lora_name], MixConfig):
                layer_prefix_name = f"mixlora.layers.{idx}.self_attn."
            else:
                layer_prefix_name = f"base_model.model.model.layers.{idx}.self_attn."

            lora_layer_list = [transformer_layer.wq_, transformer_layer.wk_,
                               transformer_layer.wv_, transformer_layer.wo_,
                               transformer_layer.ffn_.w1_, transformer_layer.ffn_.w2_,
                               transformer_layer.ffn_.w3_]
            lora_layer_name_list = [
                "q_proj", "k_proj", "v_proj", "o_proj", "w1_proj", "w2_proj", "w3_proj"]
            for idx, lora_layer in enumerate(lora_layer_list):
                if lora_name in lora_layer.loras_:
                    prefix_name = layer_prefix_name + lora_layer_name_list[idx]
                    lora_weight_dict[f"{prefix_name}.lora_A.weight"] = lora_layer.loras_[
                        lora_name].lora_a_.weight
                    lora_weight_dict[f"{prefix_name}.lora_B.weight"] = lora_layer.loras_[
                        lora_name].lora_b_.weight
                elif lora_name in transformer_layer.ffn_.moes_:
                    moe_layer_prefix_name = f"mixlora.layers.{transformer_layer.layer_id_}."
                    for expert_idx in range(transformer_layer.ffn_.moes_[lora_name].experts_):
                        moe_lora_name = f"moe.{lora_name}.experts.{expert_idx}"
                        if moe_lora_name in lora_layer.loras_:
                            lora_weight_dict[
                                moe_layer_prefix_name
                                + f"experts.{expert_idx}."
                                + f"{lora_layer_name_list[idx]}.lora_A.weight"
                            ] = lora_layer.loras_[moe_lora_name].lora_a_.weight
                            lora_weight_dict[
                                moe_layer_prefix_name
                                + f"experts.{expert_idx}."
                                + f"{lora_layer_name_list[idx]}.lora_B.weight"
                            ] = lora_layer.loras_[moe_lora_name].lora_b_.weight

                    lora_weight_dict[
                        moe_layer_prefix_name + "gate.weight"
                    ] = transformer_layer.ffn_.moes_[lora_name].gate_.weight

        return lora_weight_dict

    def sequential_module(self) -> torch.nn.Sequential:
        seq_module = OrderedDict()

        seq_module.update(
            {"embedding": LlamaSequentialWrapper(self.token_embedding_)})
        seq_module.move_to_end("embedding")

        for index, layer in enumerate(self.layers_):
            layer_name = f"layer{index}"
            seq_module.update({layer_name: LlamaSequentialWrapper(layer)})
            seq_module.move_to_end(layer_name)

        seq_module.update({"norm": LlamaSequentialWrapper(self.norm_)})
        seq_module.move_to_end("norm")

        seq_module.update({"output": LlamaSequentialWrapper(self.output_)})
        seq_module.move_to_end("output")

        return torch.nn.Sequential(seq_module)

    def load_adapter_weight(self, path: str, adapter_name: str = None):
        if adapter_name is None:
            adapter_name = path
        if path != "default":
            if not os.path.exists(path):
                path = snapshot_download(repo_id=path, repo_type="model")
            with open(path + os.sep + "adapter_config.json", 'r', encoding='utf8') as fp:
                lora_config = lora_config_factory(json.load(fp))
            lora_config.adapter_name_ = adapter_name
            lora_weight = torch.load(
                path + os.sep + "adapter_model.bin", map_location=self.device_)
        else:
            lora_config = LoraConfig(adapter_name_=path)
            lora_weight = None
        self.init_lora_layer_weight(lora_config, lora_weight)
        return adapter_name<|MERGE_RESOLUTION|>--- conflicted
+++ resolved
@@ -647,32 +647,19 @@
 
                 for lora_layer in lora_layer_list:
                     if adapter_name in lora_layer:
-<<<<<<< HEAD
                         train_paramas_lora_a[adapter_name].append(
-                            lora_layer[adapter_name].lora_a_)
+                            lora_layer[adapter_name].lora_a_.weight)
                         train_paramas_lora_a[adapter_name].append(
-                            lora_layer[adapter_name].lora_b_)
-=======
-                        train_paramas[adapter_name].append(
-                            lora_layer[adapter_name].lora_a_.weight)
-                        train_paramas[adapter_name].append(
                             lora_layer[adapter_name].lora_b_.weight)
->>>>>>> 091ba932
+
                     elif adapter_name in transformer_layer.ffn_.moes_:
                         for expert_idx in range(lora_config.num_experts_):
                             lora_name = f"moe.{adapter_name}.experts.{expert_idx}"
                             if lora_name in lora_layer:
-<<<<<<< HEAD
                                 train_paramas_lora_a[adapter_name].append(
-                                    lora_layer[lora_name].lora_a_)
+                                    lora_layer[lora_name].lora_a_.weight)
                                 train_paramas_lora_b[adapter_name].append(
-                                    lora_layer[lora_name].lora_b_)
-=======
-                                train_paramas[adapter_name].append(
-                                    lora_layer[lora_name].lora_a_.weight)
-                                train_paramas[adapter_name].append(
                                     lora_layer[lora_name].lora_b_.weight)
->>>>>>> 091ba932
 
         return train_paramas_lora_a, train_paramas_lora_b, train_paramas_aux
 
